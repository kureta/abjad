--- conflicted
+++ resolved
@@ -69,12 +69,8 @@
         '''
         divisions = [durationtools.Division(x) for x in divisions]
         seeds = self._to_tuple(seeds)
-<<<<<<< HEAD
-        selections = self._make_music(duration_pairs, seeds)
+        selections = self._make_music(divisions, seeds)
         self._simplify_tuplets(selections)
-=======
-        selections = self._make_music(divisions, seeds)
->>>>>>> 9422ba06
         self._tie_across_divisions(selections)
         self._validate_selections(selections)
         self._validate_tuplets(selections)
