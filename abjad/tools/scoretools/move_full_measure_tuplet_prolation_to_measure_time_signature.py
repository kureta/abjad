# -*- encoding: utf-8 -*-
from abjad.tools import durationtools
from abjad.tools import mathtools
from abjad.tools.topleveltools import attach
from abjad.tools.topleveltools import detach
from abjad.tools.topleveltools import iterate


def move_full_measure_tuplet_prolation_to_measure_time_signature(expr):
    r'''Move prolation of full-measure tuplet to time signature of measure.

    Measures usually become non-power-of-two as as result:

    ::

        >>> t = Measure((2, 8), [scoretools.FixedDurationTuplet(Duration(2, 8), "c'8 d'8 e'8")])
        >>> scoretools.move_full_measure_tuplet_prolation_to_measure_time_signature(t)

    ..  doctest::

        >>> f(t)
        {
            \time 3/12
            \scaleDurations #'(2 . 3) {
                c'8
                d'8
                e'8
            }
        }

    Returns none.
    '''
    from abjad.tools import scoretools
    from abjad.tools import marktools

    for measure in iterate(expr).by_class(scoretools.Measure):
        if len(measure) == 1:
            if isinstance(measure[0], scoretools.Tuplet):
                tuplet = measure[0]
                tuplet_multiplier = tuplet.multiplier
                tuplet_denominator = tuplet_multiplier.denominator
                reduced_denominator = mathtools.remove_powers_of_two(tuplet_denominator)
                time_signature = measure.time_signature
                time_signature_rational = durationtools.Duration(
                    time_signature.numerator, time_signature.denominator)
                numerator = time_signature_rational.numerator * reduced_denominator
                denominator = time_signature_rational.denominator * reduced_denominator
<<<<<<< HEAD
                time_signature = marktools.TimeSignatureMark((numerator, denominator))
                detach(marktools.TimeSignatureMark, measure)
=======
                time_signature = marktools.TimeSignature((numerator, denominator))
                for mark in measure._get_marks(marktools.TimeSignature):
                    mark.detach()
>>>>>>> 6f405e04
                attach(time_signature, measure)
                time_signature_multiplier = \
                    measure.time_signature.implied_prolation
                written_adjustment = tuplet_multiplier / time_signature_multiplier
                tuplet._extract()
                measure._scale_contents(written_adjustment)<|MERGE_RESOLUTION|>--- conflicted
+++ resolved
@@ -45,14 +45,8 @@
                     time_signature.numerator, time_signature.denominator)
                 numerator = time_signature_rational.numerator * reduced_denominator
                 denominator = time_signature_rational.denominator * reduced_denominator
-<<<<<<< HEAD
-                time_signature = marktools.TimeSignatureMark((numerator, denominator))
-                detach(marktools.TimeSignatureMark, measure)
-=======
                 time_signature = marktools.TimeSignature((numerator, denominator))
-                for mark in measure._get_marks(marktools.TimeSignature):
-                    mark.detach()
->>>>>>> 6f405e04
+                detach(marktools.TimeSignature, measure)
                 attach(time_signature, measure)
                 time_signature_multiplier = \
                     measure.time_signature.implied_prolation
